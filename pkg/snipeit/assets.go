--- conflicted
+++ resolved
@@ -49,10 +49,7 @@
 	StatusID       int    `url:"status_id,omitempty"`       // Return only assets associated with the specified status ID.
 	AssignedTo     int    `url:"assigned_to,omitempty"`     // Return only assets that are assigned to this ID (requires AssignedType) *Not in api reference doc but used on the web hosted service*
 	AssignedType   string `url:"assigned_type,omitempty"`   // Return only assets of this type that are assigned to a specific ID (requires AssignedTo and uses the original snipeit models) https://github.com/snipe/snipe-it/tree/master/app/Models *Not in api reference but used on the web hosted service*
-<<<<<<< HEAD
-=======
 	Filter         string `url:"filter,omitempty"`          // Return assets based on matches made with a json string filter (https://github.com/snipe/snipe-it/issues/6917) *Not in api reference but used on the web hosted service*
->>>>>>> 8dacc858
 }
 
 // ### AssetQuery implements QueryInterface
@@ -74,10 +71,7 @@
 		StatusID:       q.StatusID,
 		AssignedTo:     q.AssignedTo,
 		AssignedType:   q.AssignedType,
-<<<<<<< HEAD
-=======
 		Filter:         q.Filter,
->>>>>>> 8dacc858
 	}
 }
 
@@ -181,11 +175,7 @@
 }
 
 /*
-<<<<<<< HEAD
- * Get Hardware Assets by Tag 
-=======
  * Get Hardware Assets by Tag
->>>>>>> 8dacc858
  * /api/v1/hardware/bytag/{tag}
  * - https://snipe-it.readme.io/reference/hardware-by-asset-tag
  */
